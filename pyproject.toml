--- conflicted
+++ resolved
@@ -15,12 +15,8 @@
 [tool.poetry.dependencies]
 python = ">=3.9, <3.12"
 pyserial = "^3.5"
-<<<<<<< HEAD
-numpy = "^1.24"
+numpy = "^1.26.2"
 niscope = "^1.4.6"
-=======
-numpy = "^1.26.2"
->>>>>>> 2387a996
 
 [build-system]
 requires = ["poetry-core"]
