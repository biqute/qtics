--- conflicted
+++ resolved
@@ -57,13 +57,7 @@
 
     def query(self, cmd) -> str:
         """Send a message, then read from the serial port."""
-<<<<<<< HEAD
-        if self.serial is not None:
+        if self.serial.is_open:
             self.write(cmd, sleep=True)
-=======
-        if self.serial.is_open:
-            self.write(cmd)
-            time.sleep(self.sleep)
->>>>>>> 9b261236
             return self.read()
         return ""