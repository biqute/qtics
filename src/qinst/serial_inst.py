import time
import serial

from qinst.instrument import Instrument


class SerialInst(Instrument):
    def __init__(
        self,
        name: str,
        address: str,
        baudrate: int = 9600,
        bytesize: int = serial.EIGHTBITS,
        parity: int = serial.PARITY_NONE,
        stopbits: int = serial.STOPBITS_ONE,
        timeout: int = 5,
        sleep: int = 0,
    ):
        super().__init__(name, address)

        self.serial = serial.Serial()
        self.serial.port = address
        self.serial.baudrate = baudrate
        self.serial.bytesize = bytesize
        self.serial.parity = parity
        self.serial.stopbits = stopbits
        self.serial.timeout = timeout

        self.sleep = sleep

    def __del__(self):
        self.disconnect()

    def connect(self):
        self.serial.open()

    def disconnect(self):
        if self.serial.is_open:
            self.serial.close()

    def write(self, cmd):
        if self.serial is not None:
            self.serial.write((cmd + "\n").encode())

    def read(self):
<<<<<<< HEAD
        if self.serial is not None:
            return self.serial.read(self.serial.inWaiting())
        return None
=======
        return (
            self.serial.read(self.serial.in_waiting)
            if self.serial is not None
            else None
        )
>>>>>>> b03b813e

    def query(self, cmd):
        if self.serial is not None:
            self.write(cmd)
            time.sleep(self.sleep)
            return self.read()
        return None

    def get_id(self):
        """Return name of the device from SCPI standard query."""
        return self.query("*IDN?")<|MERGE_RESOLUTION|>--- conflicted
+++ resolved
@@ -1,4 +1,5 @@
 import time
+
 import serial
 
 from qinst.instrument import Instrument
@@ -43,17 +44,9 @@
             self.serial.write((cmd + "\n").encode())
 
     def read(self):
-<<<<<<< HEAD
         if self.serial is not None:
             return self.serial.read(self.serial.inWaiting())
         return None
-=======
-        return (
-            self.serial.read(self.serial.in_waiting)
-            if self.serial is not None
-            else None
-        )
->>>>>>> b03b813e
 
     def query(self, cmd):
         if self.serial is not None:
