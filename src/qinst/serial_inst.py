import time

import serial

from qinst.instrument import Instrument


class SerialInst(Instrument):
    def __init__(
        self,
        name: str,
        address: str,
        baudrate: int = 9600,
        bytesize: int = serial.EIGHTBITS,
        parity: int = serial.PARITY_NONE,
        stopbits: int = serial.STOPBITS_ONE,
<<<<<<< HEAD
        timeout: int = 0,
        sleep: float = 0.1,
=======
        timeout: int = 5,
        sleep: int = 0,
>>>>>>> 65d6ec49
    ):
        super().__init__(name, address)

        self.serial = serial.Serial()
        self.serial.port = address
        self.serial.baudrate = baudrate
        self.serial.bytesize = bytesize
        self.serial.parity = parity
        self.serial.stopbits = stopbits
        self.serial.timeout = timeout

        self.sleep = sleep

    def __del__(self):
        self.disconnect()

    def connect(self):
        """Connect to the device."""
        self.serial.open()

    def disconnect(self):
        """Disconnect from the device."""
        if self.serial.is_open:
            self.serial.close()

    def write(self, cmd):
        """Write a message to the serial port."""
        if self.serial is not None:
            self.serial.write((cmd + "\n").encode())

<<<<<<< HEAD
    def read(self) -> str:
        """Read a message from the serial port."""
        return (
            self.serial.read(self.serial.in_waiting).decode("utf-8")
            if self.serial is not None
            else ""
        )
=======
    def read(self):
        if self.serial is not None:
            return self.serial.read(self.serial.in_waiting)
        return None
>>>>>>> 65d6ec49

    def query(self, cmd) -> str:
        """Send a message, then read from the serial port."""
        if self.serial is not None:
            self.write(cmd)
            time.sleep(self.sleep)
            return self.read()
        return ""

    def get_id(self) -> str:
        """Return name of the device from SCPI standard query."""
        return self.query("*IDN?")<|MERGE_RESOLUTION|>--- conflicted
+++ resolved
@@ -14,13 +14,8 @@
         bytesize: int = serial.EIGHTBITS,
         parity: int = serial.PARITY_NONE,
         stopbits: int = serial.STOPBITS_ONE,
-<<<<<<< HEAD
-        timeout: int = 0,
+        timeout: int = 10,
         sleep: float = 0.1,
-=======
-        timeout: int = 5,
-        sleep: int = 0,
->>>>>>> 65d6ec49
     ):
         super().__init__(name, address)
 
@@ -51,7 +46,6 @@
         if self.serial is not None:
             self.serial.write((cmd + "\n").encode())
 
-<<<<<<< HEAD
     def read(self) -> str:
         """Read a message from the serial port."""
         return (
@@ -59,12 +53,6 @@
             if self.serial is not None
             else ""
         )
-=======
-    def read(self):
-        if self.serial is not None:
-            return self.serial.read(self.serial.in_waiting)
-        return None
->>>>>>> 65d6ec49
 
     def query(self, cmd) -> str:
         """Send a message, then read from the serial port."""
