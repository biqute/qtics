import time

import serial

from qinst.instrument import Instrument


class SerialInst(Instrument):
    def __init__(
        self,
        name: str,
        address: str,
        baudrate: int = 9600,
        bytesize: int = serial.EIGHTBITS,
        parity: int = serial.PARITY_NONE,
        stopbits: int = serial.STOPBITS_ONE,
        timeout: int = 10,
        sleep: float = 0.1,
    ):
        super().__init__(name, address)

        self.serial = serial.Serial()
        self.serial.port = address
        self.serial.baudrate = baudrate
        self.serial.bytesize = bytesize
        self.serial.parity = parity
        self.serial.stopbits = stopbits
        self.serial.timeout = timeout

        self.sleep = sleep

    def __del__(self):
        self.disconnect()

    def connect(self):
        """Connect to the device."""
        self.serial.open()
        self.is_connected = True

    def disconnect(self):
        """Disconnect from the device."""
        if self.serial.is_open:
            self.serial.close()
            self.is_connected = False

    def write(self, cmd):
<<<<<<< HEAD
        if self.serial.is_open:
            self.serial.write((cmd + "\n").encode())

    def read(self):
        if self.serial.is_open:
            return self.serial.read(self.serial.in_waiting)
        return None

    def query(self, cmd):
        if self.serial.is_open:
=======
        """Write a message to the serial port."""
        if self.serial is not None:
            self.serial.write((cmd + "\n").encode())

    def read(self) -> str:
        """Read a message from the serial port."""
        return (
            self.serial.read(self.serial.in_waiting).decode("utf-8")
            if self.serial is not None
            else ""
        )

    def query(self, cmd) -> str:
        """Send a message, then read from the serial port."""
        if self.serial is not None:
>>>>>>> 53d054eb
            self.write(cmd)
            time.sleep(self.sleep)
            return self.read()
        return ""

    def get_id(self) -> str:
        """Return name of the device from SCPI standard query."""
        return self.query("*IDN?")<|MERGE_RESOLUTION|>--- conflicted
+++ resolved
@@ -1,4 +1,5 @@
 import time
+from typing import Literal
 
 import serial
 
@@ -12,7 +13,7 @@
         address: str,
         baudrate: int = 9600,
         bytesize: int = serial.EIGHTBITS,
-        parity: int = serial.PARITY_NONE,
+        parity: Literal["N"] = serial.PARITY_NONE,
         stopbits: int = serial.STOPBITS_ONE,
         timeout: int = 10,
         sleep: float = 0.1,
@@ -44,18 +45,6 @@
             self.is_connected = False
 
     def write(self, cmd):
-<<<<<<< HEAD
-        if self.serial.is_open:
-            self.serial.write((cmd + "\n").encode())
-
-    def read(self):
-        if self.serial.is_open:
-            return self.serial.read(self.serial.in_waiting)
-        return None
-
-    def query(self, cmd):
-        if self.serial.is_open:
-=======
         """Write a message to the serial port."""
         if self.serial is not None:
             self.serial.write((cmd + "\n").encode())
@@ -71,7 +60,6 @@
     def query(self, cmd) -> str:
         """Send a message, then read from the serial port."""
         if self.serial is not None:
->>>>>>> 53d054eb
             self.write(cmd)
             time.sleep(self.sleep)
             return self.read()
